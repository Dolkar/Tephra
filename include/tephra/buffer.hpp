#pragma once

#include <tephra/format.hpp>
#include <tephra/memory.hpp>
#include <tephra/common.hpp>
#include <variant>

namespace tp {

class Buffer;
class BufferImpl;
class JobLocalBufferImpl;

/// Represents the view of a contiguous range of tp::Buffer memory.
///
/// Optionally, it can be made to interpret the data in a particular format for binding
/// to a tp::Descriptor of the tp::DescriptorType::TexelBuffer or tp::DescriptorType::StorageTexelBuffer types.
/// Such buffer views are called texel buffer views.
///
/// @see tp::Buffer::createView
/// @see tp::BufferView::createView
/// @see tp::Job::allocateLocalBuffer
/// @see tp::Job::allocatePreinitializedBuffer
/// @see @vksymbol{VkBufferView}
class BufferView {
public:
    /// Constructs a null tp::BufferView.
    BufferView();

    /// Returns `true` if the buffer view is null and does not view any resource.
    bool isNull() const {
        return std::holds_alternative<std::monostate>(buffer);
    }

    /// Returns the size of the buffer view in bytes.
    uint64_t getSize() const {
        return size;
    }

    /// Returns the format of the buffer view. Texel buffer views have a format other than tp::Format::Undefined.
    Format getFormat() const {
        return format;
    }

    /// Returns the tp::MemoryLocation of the underlying buffer, or tp::MemoryLocation::Undefined if it doesn't exist
    /// yet.
    MemoryLocation getMemoryLocation() const;

    /// Returns another view of the viewed buffer relative to this view.
    /// @param offset
    ///     The additional offset to the viewed buffer in bytes. Must be a multiple of
    ///     tp::BufferView::getRequiredViewAlignment.
    /// @param size
    ///     The size of the buffer view in bytes.
    /// @remarks
    ///     The range of the new view must be fully contained inside this view, meaning the `offset + size` must be less
    ///     or equal the size of the current view.
    /// @remarks
    ///     This method will always return regular buffer views (format set to tp::Format::Undefined) even if this view
    ///     is a texel buffer view.
    BufferView getView(uint64_t offset, uint64_t size) const;

    /// Returns the minimum required alignment in bytes for the views of this buffer.  It is always a power of two
    /// not larger than 256 bytes.
    uint64_t getRequiredViewAlignment() const;

    /// Returns `true` if the instance views a job-local buffer.
    /// Returns `false` if it views a persistent or a job preinitialized buffer and therefore
    /// can be mapped for host access.
    bool viewsJobLocalBuffer() const {
        return std::holds_alternative<JobLocalBufferImpl*>(buffer);
    }

    /// Maps the viewed range of the buffer to visible memory, allowing it to be written
    /// or read out by the application.
    /// @param accessType
    ///     Specifies the allowed types of access.
    /// @returns
    ///     Returns tp::HostMappedMemory object that can be used to access the memory range.
    /// @remarks
    ///     The viewed buffer must be either a persistent buffer or a job preinitialized buffer
    ///     allocated from a tp::Job. The viewed buffer must be allocated from host-visible memory.
    HostMappedMemory mapForHostAccess(MemoryAccess accessType) const;

    /// Creates a texel buffer view of the viewed buffer relative to this view.
    /// @param offset
    ///     The additional offset to the viewed buffer in bytes. Must be a multiple of
    ///     tp::Buffer::getRequiredViewAlignment.
    /// @param size
    ///     The size of the buffer view in bytes.
    /// @param format
    ///     The format that the viewed data will be interpreted as when bound as a texel buffer descriptor.
    ///     Must not be tp::Format::Undefined.
    /// @remarks
    ///     The range of the new view must be fully contained inside this view, meaning the `offset + size` must be less
    ///     or equal the size of the current view.
    /// @remarks
    ///     The viewed buffer must have been created with tp::BufferUsage::TexelBuffer.
    /// @remarks
    ///     This is effectively a shorthand for tp::Buffer::createTexelView. This means that it isn't thread safe with
    ///     respect to the underlying buffer. For job-local buffer views, this extends to the parent
    ///     tp::JobResourcePool.
    BufferView createTexelView(uint64_t offset, uint64_t size, Format format);

    /// Returns the device address of the buffer view that can then be used for accessing it in shaders.
    /// @remarks
    ///     The viewed buffer must have been created with tp::BufferUsage::DeviceAddress buffer usage.
    /// @remarks
    ///     If the viewed buffer is a job-local buffer, a valid address will only be returned after the tp::Job has
    ///     been enqueued.
    DeviceAddress getDeviceAddress() const;

    /// Returns the associated Vulkan @vksymbol{VkBufferView} handle of a texel buffer view, `VK_NULL_HANDLE` otherwise.
    /// @remarks
    ///     If the viewed buffer is a job-local buffer, the @vksymbol{VkBufferView} handle will exist only after
    ///     the tp::Job has been enqueued.
    VkBufferViewHandle vkGetBufferViewHandle() const;

    /// Resolves and returns the underlying @vksymbol{VkBuffer} handle of this view or `VK_NULL_HANDLE` if it doesn't
    /// exist.
    /// @param offset
    ///     An output parameter to which the offset of the view in bytes will be set if the underlying buffer exists.
    /// @remarks
    ///     If the viewed buffer is a job-local buffer, the underlying @vksymbol{VkBuffer} handle will exist only after
    ///     the tp::Job has been enqueued.
    VkBufferHandle vkResolveBufferHandle(uint64_t* offset) const;

private:
    friend class BufferImpl;
    friend class JobLocalBufferImpl;
    friend bool operator==(const BufferView&, const BufferView&);

    BufferView(BufferImpl* persistentBuffer, uint64_t offset, uint64_t size, Format format);

    BufferView(JobLocalBufferImpl* jobLocalBuffer, uint64_t offset, uint64_t size, Format format);

    const DebugTarget* getDebugTarget() const;

    std::variant<std::monostate, BufferImpl*, JobLocalBufferImpl*> buffer;
    uint64_t offset;
    uint64_t size;
    Format format;
};

/// Equality operator for tp::BufferView.
bool operator==(const BufferView& lhs, const BufferView& rhs);

/// Inequality operator for tp::BufferView.
inline bool operator!=(const BufferView& lhs, const BufferView& rhs) {
    return !(lhs == rhs);
}

/// The allowed usage of a tp::Buffer.
/// @remarks
///     Copy commands that don't involve an image, as well as tp::Job::cmdFillBuffer and tp::Job::cmdUpdateBuffer are
///     implicitly allowed and don't require a usage flag.
/// @see @vksymbol{VkBufferUsageFlagBits}
enum class BufferUsage : uint32_t {
    /// Allows the buffer to be used as the source or destination buffer of copy commands that copy to or from an image.
    ImageTransfer = 1 << 0,
    /// Allows the buffer to have its memory mapped for host access using tp::Buffer::mapForHostAccess.
    HostMapped = 1 << 1,
    /// Allows the buffer to be used in a tp::DescriptorType::TexelBuffer or a tp::DescriptorType::StorageTexelBuffer
    /// descriptor.
    TexelBuffer = 1 << 2,
    /// Allows the buffer to be used in a tp::DescriptorType::UniformBuffer descriptor.
    UniformBuffer = 1 << 3,
    /// Allows the buffer to be used in a tp::DescriptorType::StorageBuffer descriptor.
    StorageBuffer = 1 << 4,
    /// Allows the buffer to be used as an index buffer through tp::RenderList::cmdBindIndexBuffer.
    IndexBuffer = 1 << 5,
    /// Allows the buffer to be used as a vertex buffer through tp::RenderList::cmdBindVertexBuffers.
    VertexBuffer = 1 << 6,
    /// Allows the buffer to be used as an indirect parameter buffer for tp::RenderList::cmdDrawIndirect,
    /// tp::ComputeList::cmdDispatchIndirect and similar.
    IndirectBuffer = 1 << 7,
    /// Allows the use of tp::Buffer::getDeviceAddress and tp::BufferView::getDeviceAddress to access the buffer
    /// from shaders through its address.
    /// @remarks
    ///     Requires the @vksymbol{VkPhysicalDeviceVulkan12Features}::`bufferDeviceAddress` feature to be enabled.
    DeviceAddress = 1 << 8,
    /// Allows the use of the buffer as a read-only input to an acceleration structure build operation
    /// TODO!
    /// @remarks
    ///     Requires the tp::DeviceExtension::KHR_AccelerationStructure device extension to be enabled.
    AccelerationStructureInputKHR = 1 << 9,
};
TEPHRA_MAKE_ENUM_BIT_MASK(BufferUsageMask, BufferUsage);

/// Used as configuration for creating a new tp::Buffer object.
/// @see tp::Device::allocateBuffer
struct BufferSetup {
    uint64_t size;
    BufferUsageMask usage;
    VkBufferUsageFlags vkAdditionalUsage;
<<<<<<< HEAD
    uint32_t additionalAlignment;
=======
    VmaAllocationCreateFlags vmaAdditionalFlags;
>>>>>>> 2fc10d89

    /// @param size
    ///     The size of the new buffer in bytes.
    /// @param usage
    ///     A mask of tp::BufferUsage specifying the permitted set of usages of the new buffer.
    /// @param vkAdditionalUsage
    ///     A mask of additional Vulkan usage flags that will be passed to @vksymbol{VkBufferCreateInfo}.
<<<<<<< HEAD
    /// @param additionalAlignment
    ///     Extra user-specified alignment that should be taken into account for this buffer and its views.
    ///     Must be a power of two.
=======
    /// @param vmaAdditionalFlags
    ///     A mask of additional VMA allocation create flags that will be passed to
    ///     @vmasymbol{VmaAllocationCreateInfo,struct_vma_allocation_create_info}
>>>>>>> 2fc10d89
    BufferSetup(
        uint64_t size,
        BufferUsageMask usage,
        VkBufferUsageFlags vkAdditionalUsage = 0,
<<<<<<< HEAD
        uint32_t additionalAlignment = 1)
        : size(size), usage(usage), vkAdditionalUsage(vkAdditionalUsage), additionalAlignment(additionalAlignment) {}
=======
        VmaAllocationCreateFlags vmaAdditionalFlags = 0)
        : size(size), usage(usage), vkAdditionalUsage(vkAdditionalUsage), vmaAdditionalFlags(vmaAdditionalFlags) {}
>>>>>>> 2fc10d89
};

/// Represents a linear array of data visible to the device.
///
/// They are not used directly, but instead are passed to commands or descriptors through tp::BufferView
/// objects that view a contiguous range of its data.
///
/// @remarks
///     The intention is that a single tp::Buffer object may contain more than one set of data, with each
///     set accessible through user created views.
/// @see tp::Device::allocateBuffer
/// @see @vksymbol{VkBuffer}
class Buffer : public Ownable {
public:
    /// Returns the size of the buffer in bytes.
    uint64_t getSize() const;

    /// Returns the tp::MemoryLocation that the buffer has been allocated from.
    MemoryLocation getMemoryLocation() const;

    /// Returns the default tp::BufferView object that views the entire buffer range.
    const BufferView getDefaultView() const;

    /// Returns a view of a specified contiguous range of the buffer data.
    /// @param offset
    ///     The offset to the viewed buffer in bytes. Must be a multiple of tp::Buffer::getRequiredViewAlignment.
    /// @param size
    ///     The size of the buffer view in bytes.
    /// @remarks
    ///     The range of the new view must be fully contained inside the buffer, meaning the `offset + size` must be
    ///     less or equal the size of the buffer.
    BufferView getView(uint64_t offset, uint64_t size) const;

    /// Returns the minimum required alignment in bytes for the views of this buffer. It is always a power of two
    /// not larger than 256 bytes.
    uint64_t getRequiredViewAlignment() const;

    /// Maps the buffer to visible memory, allowing it to be written or read out by the application.
    /// @param accessType
    ///     Specifies the allowed types of access.
    /// @returns
    ///     Returns tp::HostMappedMemory object that can be used to access the memory.
    /// @remarks
    ///     The buffer must be allocated from host-visible memory.
    HostMappedMemory mapForHostAccess(MemoryAccess accessType) const;

    /// Creates a texel buffer view of the buffer data.
    /// @param offset
    ///     The offset to the viewed buffer in bytes. Must be a multiple of tp::Buffer::getRequiredViewAlignment.
    /// @param size
    ///     The size of the buffer view in bytes.
    /// @param format
    ///     The format that the viewed data will be interpreted as when bound as a texel buffer descriptor.
    ///     Must not be tp::Format::Undefined.
    /// @remarks
    ///     The buffer must have been created with tp::BufferUsage::TexelBuffer.
    /// @remarks
    ///     The range of the new view must be fully contained inside the buffer, meaning the `offset + size` must be
    ///     less or equal the size of the buffer.
    BufferView createTexelView(uint64_t offset, uint64_t size, Format format);

    /// Returns the device address of the buffer that can then be used for accessing it in shaders.
    /// @remarks
    ///     The buffer must have been created with tp::BufferUsage::DeviceAddress buffer usage.
    /// @see @vksymbol{vkGetBufferDeviceAddress}
    DeviceAddress getDeviceAddress() const;

    /// Returns the associated @vmasymbol{VmaAllocation,struct_vma_allocation} handle.
    VmaAllocationHandle vmaGetMemoryAllocationHandle() const;

    /// Returns the associated @vksymbol{VkBuffer} handle.
    VkBufferHandle vkGetBufferHandle() const;

    /// Casting operator returning the default tp::BufferView object
    /// @see tp::Buffer::getDefaultView
    operator const BufferView() const {
        return getDefaultView();
    }

    /// Returns the minimum required alignment in bytes for the views of any buffer with the given usage flags. It is
    /// always a power of two not larger than 256 bytes.
    /// @param device
    ///     The device that the parent buffer will be allocated from.
    /// @param usage
    ///     The usage of the buffer.
    static uint64_t getRequiredViewAlignment(const Device* device, BufferUsageMask usage);

    TEPHRA_MAKE_INTERFACE(Buffer);

protected:
    Buffer() {}
};

/// Equality operator for tp::Buffer.
inline bool operator==(const Buffer& lhs, const Buffer& rhs) {
    return lhs.vkGetBufferHandle() == rhs.vkGetBufferHandle();
}

/// Inequality operator for tp::Buffer.
inline bool operator!=(const Buffer& lhs, const Buffer& rhs) {
    return !(lhs == rhs);
}

}<|MERGE_RESOLUTION|>--- conflicted
+++ resolved
@@ -193,11 +193,8 @@
     uint64_t size;
     BufferUsageMask usage;
     VkBufferUsageFlags vkAdditionalUsage;
-<<<<<<< HEAD
+    VmaAllocationCreateFlags vmaAdditionalFlags;
     uint32_t additionalAlignment;
-=======
-    VmaAllocationCreateFlags vmaAdditionalFlags;
->>>>>>> 2fc10d89
 
     /// @param size
     ///     The size of the new buffer in bytes.
@@ -205,26 +202,23 @@
     ///     A mask of tp::BufferUsage specifying the permitted set of usages of the new buffer.
     /// @param vkAdditionalUsage
     ///     A mask of additional Vulkan usage flags that will be passed to @vksymbol{VkBufferCreateInfo}.
-<<<<<<< HEAD
+    /// @param vmaAdditionalFlags
+    ///     A mask of additional VMA allocation create flags that will be passed to
+    ///     @vmasymbol{VmaAllocationCreateInfo,struct_vma_allocation_create_info}
     /// @param additionalAlignment
     ///     Extra user-specified alignment that should be taken into account for this buffer and its views.
     ///     Must be a power of two.
-=======
-    /// @param vmaAdditionalFlags
-    ///     A mask of additional VMA allocation create flags that will be passed to
-    ///     @vmasymbol{VmaAllocationCreateInfo,struct_vma_allocation_create_info}
->>>>>>> 2fc10d89
     BufferSetup(
         uint64_t size,
         BufferUsageMask usage,
         VkBufferUsageFlags vkAdditionalUsage = 0,
-<<<<<<< HEAD
+        VmaAllocationCreateFlags vmaAdditionalFlags = 0,
         uint32_t additionalAlignment = 1)
-        : size(size), usage(usage), vkAdditionalUsage(vkAdditionalUsage), additionalAlignment(additionalAlignment) {}
-=======
-        VmaAllocationCreateFlags vmaAdditionalFlags = 0)
-        : size(size), usage(usage), vkAdditionalUsage(vkAdditionalUsage), vmaAdditionalFlags(vmaAdditionalFlags) {}
->>>>>>> 2fc10d89
+        : size(size),
+          usage(usage),
+          vkAdditionalUsage(vkAdditionalUsage),
+          vmaAdditionalFlags(vmaAdditionalFlags),
+          additionalAlignment(additionalAlignment) {}
 };
 
 /// Represents a linear array of data visible to the device.
