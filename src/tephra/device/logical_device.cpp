
#include "logical_device.hpp"
#include "queue_map.hpp"
#include "../descriptor_pool_impl.hpp"
#include <tephra/descriptor.hpp>

namespace tp {

// Translates user-supplied extensions and features to ones that will actually be used to create the device
inline FunctionalityMask processExtensions(
    Instance* instance,
    VkFeatureMap& vkFeatureMap,
    ScratchVector<const char*>& vkExtensions) {
    // Add own required features - these are guaranteed to be supported
    auto& vk12Features = vkFeatureMap.get<VkPhysicalDeviceVulkan12Features>();
    vk12Features.timelineSemaphore = VK_TRUE;
    auto& vk13Features = vkFeatureMap.get<VkPhysicalDeviceVulkan13Features>();
    vk13Features.dynamicRendering = VK_TRUE;

    // Add required features and extensions
    if (containsString(view(vkExtensions), DeviceExtension::KHR_AccelerationStructure)) {
        vkFeatureMap.get<VkPhysicalDeviceAccelerationStructureFeaturesKHR>().accelerationStructure = true;
        vkFeatureMap.get<VkPhysicalDeviceVulkan12Features>().bufferDeviceAddress = true;

        if (!containsString(view(vkExtensions), VK_KHR_DEFERRED_HOST_OPERATIONS_EXTENSION_NAME))
            vkExtensions.push_back(VK_KHR_DEFERRED_HOST_OPERATIONS_EXTENSION_NAME);
    }
    if (containsString(view(vkExtensions), DeviceExtension::KHR_RayQuery)) {
        vkFeatureMap.get<VkPhysicalDeviceRayQueryFeaturesKHR>().rayQuery = true;
    }

    // Store functionality availability for easy access
    FunctionalityMask functionalityMask = {};
    if (instance->isFunctionalityAvailable(InstanceFunctionality::DebugUtilsEXT))
        functionalityMask |= Functionality::DebugUtilsEXT;
    if (containsString(view(vkExtensions), DeviceExtension::EXT_MemoryBudget))
        functionalityMask |= Functionality::MemoryBudgetEXT;
    if (containsString(view(vkExtensions), DeviceExtension::KHR_AccelerationStructure))
        functionalityMask |= Functionality::AccelerationStructureKHR;
    if (vkFeatureMap.get<VkPhysicalDeviceVulkan12Features>().bufferDeviceAddress)
        functionalityMask |= Functionality::BufferDeviceAddress;

    return functionalityMask;
}

LogicalDevice::LogicalDevice(Instance* instance, QueueMap* queueMap, const DeviceSetup& setup)
    : instance(instance), physicalDevice(setup.physicalDevice), queueMap(queueMap) {
    // Make a copy of feature map and extensiosn so we can make changes to them
    VkFeatureMap vkFeatureMap;
    if (setup.vkFeatureMap != nullptr)
        vkFeatureMap = *setup.vkFeatureMap;

<<<<<<< HEAD
    ScratchVector<const char*> vkExtensions;
    vkExtensions.insert(vkExtensions.begin(), setup.extensions.begin(), setup.extensions.end());
=======
    // Add own required features - these are guaranteed to be supported
    auto& vk12Features = vkFeatureMap.get<VkPhysicalDeviceVulkan12Features>();
    vk12Features.hostQueryReset = VK_TRUE;
    vk12Features.timelineSemaphore = VK_TRUE;
>>>>>>> 2fc10d89
    auto& vk13Features = vkFeatureMap.get<VkPhysicalDeviceVulkan13Features>();
    vk13Features.dynamicRendering = VK_TRUE;

    functionalityMask = processExtensions(instance, vkFeatureMap, vkExtensions);

    // Chain feature structures to extended structure pointer
    void* vkCreateInfoExtPtr = setup.vkCreateInfoExtPtr;
    if (!vkFeatureMap.empty()) {
        vkFeatureMap.back().pNext = vkCreateInfoExtPtr;
        vkCreateInfoExtPtr = &vkFeatureMap.front();
    }

    // Create the logical device
    VulkanDeviceCreateInfo createInfo;
    createInfo.extensions = view(vkExtensions);
    createInfo.queueFamilyCounts = queueMap->getQueueFamilyCounts();
    createInfo.vkCreateInfoExtPtr = vkCreateInfoExtPtr;
    vkDeviceHandle = instance->createVulkanDevice(physicalDevice->vkGetPhysicalDeviceHandle(), createInfo);

    // Load device interfaces
    vkiDevice = instance->loadDeviceInterface<VulkanDeviceInterface>(vkDeviceHandle);

    // Assign Vulkan queue handles
    ScratchVector<VkQueueHandle> vkQueueHandles;
    for (const QueueInfo& queueInfo : queueMap->getQueueInfos()) {
        vkQueueHandles.emplace_back();

        vkiDevice.getDeviceQueue(
            vkDeviceHandle,
            queueInfo.queueFamilyIndex,
            queueInfo.queueIndexInFamily,
            vkCastTypedHandlePtr(&vkQueueHandles.back()));
    }
    queueMap->assignVkQueueHandles(this, view(vkQueueHandles));
}

void LogicalDevice::setObjectDebugName(VkObjectType vkHandleId, uint64_t vkHandle, const char* name) const {
    if (isFunctionalityAvailable(Functionality::DebugUtilsEXT)) {
        VkDebugUtilsObjectNameInfoEXT objectNameInfo;
        objectNameInfo.sType = VK_STRUCTURE_TYPE_DEBUG_UTILS_OBJECT_NAME_INFO_EXT;
        objectNameInfo.pNext = nullptr;
        objectNameInfo.objectType = vkHandleId;
        objectNameInfo.objectHandle = vkHandle;
        objectNameInfo.pObjectName = name;
        throwRetcodeErrors(vkiDevice.setDebugUtilsObjectNameEXT(vkDeviceHandle, &objectNameInfo));
    }
}

VkShaderModuleHandle LogicalDevice::createShaderModule(ArrayParameter<const uint32_t> shaderCode) {
    VkShaderModuleCreateInfo createInfo;
    createInfo.sType = VK_STRUCTURE_TYPE_SHADER_MODULE_CREATE_INFO;
    createInfo.pNext = nullptr;
    createInfo.flags = 0;
    createInfo.codeSize = shaderCode.size() * sizeof(uint32_t);
    createInfo.pCode = shaderCode.data();

    VkShaderModule vkShaderModuleHandle;
    throwRetcodeErrors(vkiDevice.createShaderModule(vkDeviceHandle, &createInfo, nullptr, &vkShaderModuleHandle));
    return VkShaderModuleHandle(vkShaderModuleHandle);
}

void LogicalDevice::destroyShaderModule(VkShaderModuleHandle vkShaderModuleHandle) noexcept {
    vkiDevice.destroyShaderModule(vkDeviceHandle, vkShaderModuleHandle, nullptr);
}

VkDescriptorSetLayoutHandle LogicalDevice::createDescriptorSetLayout(
    ArrayParameter<const DescriptorBinding> descriptorBindings) {
    VkDescriptorSetLayoutBindingFlagsCreateInfo bindingFlagsCreateInfo;
    bindingFlagsCreateInfo.sType = VK_STRUCTURE_TYPE_DESCRIPTOR_SET_LAYOUT_BINDING_FLAGS_CREATE_INFO;
    bindingFlagsCreateInfo.pNext = nullptr;

    VkDescriptorSetLayoutCreateInfo createInfo;
    createInfo.sType = VK_STRUCTURE_TYPE_DESCRIPTOR_SET_LAYOUT_CREATE_INFO;
    createInfo.pNext = &bindingFlagsCreateInfo;
    createInfo.flags = 0;

    // Count immutable samplers
    uint64_t immutableSamplerCount = 0;
    for (const DescriptorBinding& binding : descriptorBindings) {
        if (binding.descriptorType != IgnoredDescriptorType) {
            immutableSamplerCount += binding.immutableSamplers.size();
        }
    }

    ScratchVector<VkSamplerHandle> vkSamplerHandles(immutableSamplerCount);

    // Initialize bindings
    ScratchVector<VkDescriptorSetLayoutBinding> vkBindings;
    ScratchVector<VkDescriptorBindingFlags> vkBindingFlags;
    vkBindings.reserve(descriptorBindings.size());

    uint64_t nextImmutableSamplerOffset = 0;
    for (const DescriptorBinding& binding : descriptorBindings) {
        if (binding.descriptorType != IgnoredDescriptorType) {
            VkDescriptorSetLayoutBinding vkBinding;
            vkBinding.binding = binding.bindingNumber;
            vkBinding.descriptorType = vkCastConvertibleEnum(binding.descriptorType);
            vkBinding.stageFlags = static_cast<uint32_t>(binding.stageMask);
            vkBinding.descriptorCount = binding.arraySize;
            vkBinding.pImmutableSamplers = nullptr;

            if (!binding.immutableSamplers.empty()) {
                vkBinding.pImmutableSamplers = vkCastTypedHandlePtr(&vkSamplerHandles[nextImmutableSamplerOffset]);
                for (const Sampler* sampler : binding.immutableSamplers) {
                    vkSamplerHandles[nextImmutableSamplerOffset++] = sampler->vkGetSamplerHandle();
                }
            }

            vkBindings.push_back(vkBinding);

            // also set up flags
            VkDescriptorBindingFlags flags = 0;
            if (binding.flags.contains(tp::DescriptorBindingFlag::PartiallyBound)) {
                flags |= VK_DESCRIPTOR_BINDING_PARTIALLY_BOUND_BIT;
            }
            if (binding.flags.contains(tp::DescriptorBindingFlag::VariableDescriptorCount)) {
                flags |= VK_DESCRIPTOR_BINDING_VARIABLE_DESCRIPTOR_COUNT_BIT;
            }
            if (binding.flags.contains(tp::DescriptorBindingFlag::UpdateAfterBind)) {
                flags |= VK_DESCRIPTOR_BINDING_UPDATE_AFTER_BIND_BIT;
                // also needs a descriptor set layout and pool flag
                createInfo.flags |= VK_DESCRIPTOR_SET_LAYOUT_CREATE_UPDATE_AFTER_BIND_POOL_BIT;
            }
            vkBindingFlags.push_back(flags);
        }
    }

    createInfo.bindingCount = static_cast<uint32_t>(vkBindings.size());
    createInfo.pBindings = vkBindings.data();

    bindingFlagsCreateInfo.bindingCount = static_cast<uint32_t>(vkBindingFlags.size());
    bindingFlagsCreateInfo.pBindingFlags = vkBindingFlags.data();

    VkDescriptorSetLayout vkDescriptorSetLayoutHandle;
    throwRetcodeErrors(
        vkiDevice.createDescriptorSetLayout(vkDeviceHandle, &createInfo, nullptr, &vkDescriptorSetLayoutHandle));
    return VkDescriptorSetLayoutHandle(vkDescriptorSetLayoutHandle);
}

void LogicalDevice::destroyDescriptorSetLayout(VkDescriptorSetLayoutHandle vkDescriptorSetLayoutHandle) noexcept {
    vkiDevice.destroyDescriptorSetLayout(vkDeviceHandle, vkDescriptorSetLayoutHandle, nullptr);
}

VkDescriptorUpdateTemplateHandle LogicalDevice::createDescriptorSetUpdateTemplate(
    VkDescriptorSetLayoutHandle vkDescriptorSetLayoutHandle,
    ArrayParameter<const VkDescriptorUpdateTemplateEntry> entries) {
    VkDescriptorUpdateTemplateCreateInfo createInfo;
    createInfo.sType = VK_STRUCTURE_TYPE_DESCRIPTOR_UPDATE_TEMPLATE_CREATE_INFO;
    createInfo.pNext = nullptr;
    createInfo.flags = 0;
    createInfo.descriptorUpdateEntryCount = static_cast<uint32_t>(entries.size());
    createInfo.pDescriptorUpdateEntries = entries.data();
    createInfo.templateType = VK_DESCRIPTOR_UPDATE_TEMPLATE_TYPE_DESCRIPTOR_SET;
    createInfo.descriptorSetLayout = vkDescriptorSetLayoutHandle;
    createInfo.pipelineBindPoint = VK_PIPELINE_BIND_POINT_MAX_ENUM; // Unused
    createInfo.pipelineLayout = VK_NULL_HANDLE; // Unused
    createInfo.set = ~0; // Unused

    VkDescriptorUpdateTemplate vkDescriptorUpdateTemplateHandle;
    throwRetcodeErrors(vkiDevice.createDescriptorUpdateTemplate(
        vkDeviceHandle, &createInfo, nullptr, &vkDescriptorUpdateTemplateHandle));
    return VkDescriptorUpdateTemplateHandle(vkDescriptorUpdateTemplateHandle);
}

void LogicalDevice::destroyDescriptorUpdateTemplate(
    VkDescriptorUpdateTemplateHandle vkDescriptorUpdateTemplateHandle) noexcept {
    vkiDevice.destroyDescriptorUpdateTemplate(vkDeviceHandle, vkDescriptorUpdateTemplateHandle, nullptr);
}

VkDescriptorPoolHandle LogicalDevice::createDescriptorPool(
    uint32_t maxSets,
    ArrayParameter<const VkDescriptorPoolSize> poolSizes,
    bool updateAfterBind) {
    VkDescriptorPoolCreateInfo createInfo;
    createInfo.sType = VK_STRUCTURE_TYPE_DESCRIPTOR_POOL_CREATE_INFO;
    createInfo.pNext = nullptr;
    createInfo.flags = updateAfterBind ? VK_DESCRIPTOR_POOL_CREATE_UPDATE_AFTER_BIND_BIT : 0;
    createInfo.maxSets = maxSets;
    createInfo.poolSizeCount = static_cast<uint32_t>(poolSizes.size());
    createInfo.pPoolSizes = poolSizes.data();

    VkDescriptorPool vkDescriptorPoolHandle;
    throwRetcodeErrors(vkiDevice.createDescriptorPool(vkDeviceHandle, &createInfo, nullptr, &vkDescriptorPoolHandle));
    return VkDescriptorPoolHandle(vkDescriptorPoolHandle);
}

void LogicalDevice::allocateDescriptorSets(
    VkDescriptorPoolHandle vkDescriptorPoolHandle,
    ArrayParameter<const VkDescriptorSetLayoutHandle> vkDescriptorSetLayoutHandles,
    ArrayView<VkDescriptorSetHandle> vkDescriptorSetHandles) {
    TEPHRA_ASSERT(vkDescriptorSetLayoutHandles.size() == vkDescriptorSetHandles.size());

    VkDescriptorSetAllocateInfo allocateInfo;
    allocateInfo.sType = VK_STRUCTURE_TYPE_DESCRIPTOR_SET_ALLOCATE_INFO;
    allocateInfo.pNext = nullptr;
    allocateInfo.descriptorPool = vkDescriptorPoolHandle;
    allocateInfo.descriptorSetCount = static_cast<uint32_t>(vkDescriptorSetLayoutHandles.size());
    allocateInfo.pSetLayouts = vkCastTypedHandlePtr(vkDescriptorSetLayoutHandles.data());

    throwRetcodeErrors(vkiDevice.allocateDescriptorSets(
        vkDeviceHandle, &allocateInfo, vkCastTypedHandlePtr(vkDescriptorSetHandles.data())));
}

void LogicalDevice::updateDescriptorSet(
    VkDescriptorSetHandle vkDescriptorSetHandle,
    ArrayView<const DescriptorBinding> bindings,
    ArrayParameter<const Descriptor> descriptors) {
    ScratchVector<VkWriteDescriptorSet> descriptorWrites;
    descriptorWrites.reserve(descriptors.size());
    ScratchDeque<VkWriteDescriptorSetAccelerationStructureKHR> descriptorAsWrites;

    int descriptorIndex = 0;
    for (const DescriptorBinding& binding : bindings) {
        VkWriteDescriptorSet descWrite;
        descWrite.sType = VK_STRUCTURE_TYPE_WRITE_DESCRIPTOR_SET;
        descWrite.pNext = nullptr;
        descWrite.dstSet = vkDescriptorSetHandle;
        descWrite.dstBinding = binding.bindingNumber;

        // TODO: Currently one descriptor per write - is this any slower?
        descWrite.descriptorCount = 1;
        descWrite.descriptorType = vkCastConvertibleEnum(binding.descriptorType);
        TEPHRA_ASSERT(descriptors.size() >= descriptorIndex + binding.arraySize);

        if (binding.descriptorType == DescriptorType::AccelerationStructureKHR) {
            VkWriteDescriptorSetAccelerationStructureKHR descAsWrite;
            descAsWrite.sType = VK_STRUCTURE_TYPE_WRITE_DESCRIPTOR_SET_ACCELERATION_STRUCTURE_KHR;
            descAsWrite.pNext = nullptr;
            descAsWrite.accelerationStructureCount = descWrite.descriptorCount;

            for (uint32_t i = 0; i < binding.arraySize; i++) {
                descWrite.dstArrayElement = i;
                const Descriptor& descriptor = descriptors[descriptorIndex++];

                if (!descriptor.isNull()) {
                    descAsWrite.pAccelerationStructures = descriptor.vkResolveAccelerationStructureHandle();

                    descriptorAsWrites.push_back(descAsWrite);
                    descWrite.pNext = &descriptorAsWrites.back();
                    descriptorWrites.push_back(descWrite);
                }
            }
        } else {
            for (uint32_t i = 0; i < binding.arraySize; i++) {
                descWrite.dstArrayElement = i;
                const Descriptor& descriptor = descriptors[descriptorIndex++];

                if (!descriptor.isNull()) {
                    descWrite.pImageInfo = descriptor.vkResolveDescriptorImageInfo();
                    descWrite.pBufferInfo = descriptor.vkResolveDescriptorBufferInfo();
                    descWrite.pTexelBufferView = descriptor.vkResolveDescriptorBufferViewHandle();
                    descriptorWrites.push_back(descWrite);
                }
            }
        }
    }

    vkiDevice.updateDescriptorSets(
        vkDeviceHandle, static_cast<uint32_t>(descriptorWrites.size()), descriptorWrites.data(), 0, nullptr);
}

void LogicalDevice::updateDescriptorSetWithTemplate(
    VkDescriptorSetHandle vkDescriptorSetHandle,
    VkDescriptorUpdateTemplateHandle vkDescriptorUpdateTemplateHandle,
    ArrayParameter<const Descriptor> descriptors) {
    const void* descriptorData = static_cast<const void*>(descriptors.data());
    vkiDevice.updateDescriptorSetWithTemplate(
        vkDeviceHandle, vkDescriptorSetHandle, vkDescriptorUpdateTemplateHandle, descriptorData);
}

void LogicalDevice::resetDescriptorPool(VkDescriptorPoolHandle vkDescriptorPoolHandle) {
    throwRetcodeErrors(vkiDevice.resetDescriptorPool(vkDeviceHandle, vkDescriptorPoolHandle, 0));
}

void LogicalDevice::destroyDescriptorPool(VkDescriptorPoolHandle vkDescriptorPoolHandle) noexcept {
    vkiDevice.destroyDescriptorPool(vkDeviceHandle, vkDescriptorPoolHandle, nullptr);
}

VkPipelineLayoutHandle LogicalDevice::createPipelineLayout(
    ArrayParameter<const DescriptorSetLayout* const> descriptorSetLayouts,
    ArrayParameter<const PushConstantRange> pushConstantRanges) {
    VkPipelineLayoutCreateInfo createInfo;
    createInfo.sType = VK_STRUCTURE_TYPE_PIPELINE_LAYOUT_CREATE_INFO;
    createInfo.pNext = nullptr;
    createInfo.flags = 0;

    ScratchVector<VkDescriptorSetLayoutHandle> layouts(descriptorSetLayouts.size());
    for (std::size_t i = 0; i < descriptorSetLayouts.size(); i++) {
        layouts[i] = descriptorSetLayouts[i]->vkGetDescriptorSetLayoutHandle();
    }
    createInfo.setLayoutCount = static_cast<uint32_t>(layouts.size());
    createInfo.pSetLayouts = vkCastTypedHandlePtr(layouts.data());
    createInfo.pushConstantRangeCount = static_cast<uint32_t>(pushConstantRanges.size());
    createInfo.pPushConstantRanges = static_cast<const VkPushConstantRange*>(pushConstantRanges.data());

    VkPipelineLayout vkPipelineLayoutHandle;
    throwRetcodeErrors(vkiDevice.createPipelineLayout(vkDeviceHandle, &createInfo, nullptr, &vkPipelineLayoutHandle));
    return VkPipelineLayoutHandle(vkPipelineLayoutHandle);
}

void LogicalDevice::destroyPipelineLayout(VkPipelineLayoutHandle vkPipelineLayoutHandle) noexcept {
    vkiDevice.destroyPipelineLayout(vkDeviceHandle, vkPipelineLayoutHandle, nullptr);
}

VkPipelineCacheHandle LogicalDevice::createPipelineCache(ArrayParameter<const std::byte> data) {
    VkPipelineCacheCreateInfo createInfo;
    createInfo.sType = VK_STRUCTURE_TYPE_PIPELINE_CACHE_CREATE_INFO;
    createInfo.pNext = nullptr;
    createInfo.flags = 0;
    createInfo.initialDataSize = static_cast<uint32_t>(data.size());
    createInfo.pInitialData = data.data();

    VkPipelineCache vkPipelineCacheHandle;
    throwRetcodeErrors(vkiDevice.createPipelineCache(vkDeviceHandle, &createInfo, nullptr, &vkPipelineCacheHandle));
    return VkPipelineCacheHandle(vkPipelineCacheHandle);
}

void LogicalDevice::mergePipelineCaches(
    ArrayParameter<const VkPipelineCacheHandle> vkSrcPipelineCacheHandles,
    VkPipelineCacheHandle vkDstPipelineCacheHandle) {
    throwRetcodeErrors(vkiDevice.mergePipelineCaches(
        vkDeviceHandle,
        vkDstPipelineCacheHandle,
        static_cast<uint32_t>(vkSrcPipelineCacheHandles.size()),
        vkCastTypedHandlePtr(vkSrcPipelineCacheHandles.data())));
}

std::size_t LogicalDevice::getPipelineCacheData(VkPipelineCacheHandle vkPipelineCacheHandle, ArrayView<std::byte> data)
    const {
    std::size_t dataSize = data.size();
    throwRetcodeErrors(vkiDevice.getPipelineCacheData(vkDeviceHandle, vkPipelineCacheHandle, &dataSize, data.data()));
    return dataSize;
}

void LogicalDevice::destroyPipelineCache(VkPipelineCacheHandle vkPipelineCacheHandle) noexcept {
    vkiDevice.destroyPipelineCache(vkDeviceHandle, vkPipelineCacheHandle, nullptr);
}

void LogicalDevice::createComputePipelines(
    VkPipelineCacheHandle vkPipelineCacheHandle,
    ArrayParameter<const VkComputePipelineCreateInfo> createInfos,
    ArrayView<VkPipelineHandle> vkPipelineHandles) {
    throwRetcodeErrors(vkiDevice.createComputePipelines(
        vkDeviceHandle,
        vkPipelineCacheHandle,
        static_cast<uint32_t>(createInfos.size()),
        createInfos.data(),
        nullptr,
        vkCastTypedHandlePtr(vkPipelineHandles.data())));
}

void LogicalDevice::createGraphicsPipelines(
    VkPipelineCacheHandle vkPipelineCacheHandle,
    ArrayParameter<const VkGraphicsPipelineCreateInfo> createInfos,
    ArrayView<VkPipelineHandle> vkPipelineHandles) {
    throwRetcodeErrors(vkiDevice.createGraphicsPipelines(
        vkDeviceHandle,
        vkPipelineCacheHandle,
        static_cast<uint32_t>(createInfos.size()),
        createInfos.data(),
        nullptr,
        vkCastTypedHandlePtr(vkPipelineHandles.data())));
}

void LogicalDevice::destroyPipeline(VkPipelineHandle vkPipelineHandle) noexcept {
    vkiDevice.destroyPipeline(vkDeviceHandle, vkPipelineHandle, nullptr);
}

VkBufferHandle LogicalDevice::createBuffer(const VkBufferCreateInfo& vkCreateInfo) {
    VkBuffer vkBufferHandle;
    throwRetcodeErrors(vkiDevice.createBuffer(vkDeviceHandle, &vkCreateInfo, nullptr, &vkBufferHandle));
    return VkBufferHandle(vkBufferHandle);
}

void LogicalDevice::destroyBuffer(VkBufferHandle vkBufferHandle) noexcept {
    vkiDevice.destroyBuffer(vkDeviceHandle, vkBufferHandle, nullptr);
}

VkBufferViewHandle LogicalDevice::createBufferView(
    VkBufferHandle vkBufferHandle,
    uint64_t offset,
    uint64_t size,
    Format format) {
    VkBufferViewCreateInfo createInfo;
    createInfo.sType = VK_STRUCTURE_TYPE_BUFFER_VIEW_CREATE_INFO;
    createInfo.pNext = nullptr;
    createInfo.flags = 0;
    createInfo.buffer = vkBufferHandle;
    createInfo.format = vkCastConvertibleEnum(format);
    createInfo.offset = offset;
    createInfo.range = size;

    VkBufferView vkBufferViewHandle;
    throwRetcodeErrors(vkiDevice.createBufferView(vkDeviceHandle, &createInfo, nullptr, &vkBufferViewHandle));
    return VkBufferViewHandle(vkBufferViewHandle);
}

void LogicalDevice::destroyBufferView(VkBufferViewHandle vkBufferViewHandle) noexcept {
    vkiDevice.destroyBufferView(vkDeviceHandle, vkBufferViewHandle, nullptr);
}

DeviceAddress LogicalDevice::getBufferDeviceAddress(VkBufferHandle vkBufferHandle) noexcept {
    VkBufferDeviceAddressInfo addressInfo;
    addressInfo.sType = VK_STRUCTURE_TYPE_BUFFER_DEVICE_ADDRESS_INFO;
    addressInfo.pNext = nullptr;
    addressInfo.buffer = vkBufferHandle;
    return vkiDevice.getBufferDeviceAddress(vkDeviceHandle, &addressInfo);
}

VkImageHandle LogicalDevice::createImage(const VkImageCreateInfo& vkCreateInfo) {
    VkImage vkImageHandle;
    throwRetcodeErrors(vkiDevice.createImage(vkDeviceHandle, &vkCreateInfo, nullptr, &vkImageHandle));
    return VkImageHandle(vkImageHandle);
}

void LogicalDevice::destroyImage(VkImageHandle vkImageHandle) noexcept {
    vkiDevice.destroyImage(vkDeviceHandle, vkImageHandle, nullptr);
}

VkImageViewHandle LogicalDevice::createImageView(VkImageHandle vkImageHandle, const ImageViewSetup& setup) {
    VkImageViewCreateInfo createInfo;
    createInfo.sType = VK_STRUCTURE_TYPE_IMAGE_VIEW_CREATE_INFO;
    createInfo.pNext = nullptr;
    createInfo.flags = 0;
    createInfo.image = vkImageHandle;
    createInfo.viewType = vkCastConvertibleEnum(setup.viewType);
    createInfo.format = vkCastConvertibleEnum(setup.format);
    createInfo.components = vkCastConvertibleStruct(setup.componentMapping);
    createInfo.subresourceRange = vkCastConvertibleStruct(setup.subresourceRange);

    VkImageView vkImageViewHandle;
    throwRetcodeErrors(vkiDevice.createImageView(vkDeviceHandle, &createInfo, nullptr, &vkImageViewHandle));
    return VkImageViewHandle(vkImageViewHandle);
}

void LogicalDevice::destroyImageView(VkImageViewHandle vkImageViewHandle) noexcept {
    vkiDevice.destroyImageView(vkDeviceHandle, vkImageViewHandle, nullptr);
}

VkSamplerHandle LogicalDevice::createSampler(const SamplerSetup& setup) {
    VkSamplerCreateInfo createInfo;
    createInfo.sType = VK_STRUCTURE_TYPE_SAMPLER_CREATE_INFO;
    createInfo.pNext = nullptr;
    createInfo.flags = 0;
    createInfo.magFilter = vkCastConvertibleEnum(setup.filtering.magFilter);
    createInfo.minFilter = vkCastConvertibleEnum(setup.filtering.minFilter);
    createInfo.mipmapMode = setup.filtering.mipmapFilter == Filter::Nearest ? VK_SAMPLER_MIPMAP_MODE_NEAREST :
                                                                              VK_SAMPLER_MIPMAP_MODE_LINEAR;
    createInfo.addressModeU = vkCastConvertibleEnum(setup.addressing.addressModeU);
    createInfo.addressModeV = vkCastConvertibleEnum(setup.addressing.addressModeV);
    createInfo.addressModeW = vkCastConvertibleEnum(setup.addressing.addressModeW);
    createInfo.mipLodBias = setup.mipLodBias;
    createInfo.anisotropyEnable = setup.maxAnisotropy > 1.0f;
    createInfo.maxAnisotropy = setup.maxAnisotropy;
    createInfo.compareEnable = setup.compareEnable;
    createInfo.compareOp = vkCastConvertibleEnum(setup.compareOp);
    createInfo.minLod = setup.minMipLod;
    createInfo.maxLod = setup.maxMipLod;
    createInfo.borderColor = vkCastConvertibleEnum(setup.addressing.borderColor);
    createInfo.unnormalizedCoordinates = setup.unnormalizedCoordinates;

    VkSampler vkSamplerHandle;
    throwRetcodeErrors(vkiDevice.createSampler(vkDeviceHandle, &createInfo, nullptr, &vkSamplerHandle));
    return VkSamplerHandle(vkSamplerHandle);
}

void LogicalDevice::destroySampler(VkSamplerHandle vkSamplerHandle) noexcept {
    vkiDevice.destroySampler(vkDeviceHandle, vkSamplerHandle, nullptr);
}

VkCommandPoolHandle LogicalDevice::createCommandPool(QueueType queueType, VkCommandPoolCreateFlagBits flags) {
    VkCommandPoolCreateInfo createInfo;
    createInfo.sType = VK_STRUCTURE_TYPE_COMMAND_POOL_CREATE_INFO;
    createInfo.pNext = nullptr;
    createInfo.flags = flags;
    createInfo.queueFamilyIndex = queueMap->getQueueInfo(queueType).queueFamilyIndex;

    VkCommandPool vkCommandPoolHandle;
    throwRetcodeErrors(vkiDevice.createCommandPool(vkDeviceHandle, &createInfo, nullptr, &vkCommandPoolHandle));
    return VkCommandPoolHandle(vkCommandPoolHandle);
}

void LogicalDevice::destroyCommandPool(VkCommandPoolHandle vkCommandPoolHandle) noexcept {
    vkiDevice.destroyCommandPool(vkDeviceHandle, vkCommandPoolHandle, nullptr);
}

VkSemaphoreHandle LogicalDevice::createSemaphore(bool timelineSemaphore) {
    VkSemaphoreTypeCreateInfo typeInfo;
    typeInfo.sType = VK_STRUCTURE_TYPE_SEMAPHORE_TYPE_CREATE_INFO;
    typeInfo.pNext = nullptr;
    typeInfo.semaphoreType = timelineSemaphore ? VK_SEMAPHORE_TYPE_TIMELINE : VK_SEMAPHORE_TYPE_BINARY;
    typeInfo.initialValue = 0;

    VkSemaphoreCreateInfo createInfo;
    createInfo.sType = VK_STRUCTURE_TYPE_SEMAPHORE_CREATE_INFO;
    createInfo.pNext = &typeInfo;
    createInfo.flags = 0;

    VkSemaphore vkSemaphoreHandle;
    throwRetcodeErrors(vkiDevice.createSemaphore(vkDeviceHandle, &createInfo, nullptr, &vkSemaphoreHandle));
    return VkSemaphoreHandle(vkSemaphoreHandle);
}

void LogicalDevice::destroySemaphore(VkSemaphoreHandle vkSemaphoreHandle) noexcept {
    vkiDevice.destroySemaphore(vkDeviceHandle, vkSemaphoreHandle, nullptr);
}

uint64_t LogicalDevice::getSemaphoreCounterValue(VkSemaphoreHandle vkSemaphoreHandle) const {
    uint64_t value;
    throwRetcodeErrors(vkiDevice.getSemaphoreCounterValue(vkDeviceHandle, vkSemaphoreHandle, &value));

    return value;
}

bool LogicalDevice::waitForSemaphores(
    ArrayParameter<const VkSemaphoreHandle> vkSemaphoreHandles,
    ArrayParameter<const uint64_t> values,
    bool waitAll,
    Timeout timeout) const {
    VkSemaphoreWaitInfo waitInfo;
    waitInfo.sType = VK_STRUCTURE_TYPE_SEMAPHORE_WAIT_INFO;
    waitInfo.pNext = nullptr;
    waitInfo.flags = waitAll ? 0 : VK_SEMAPHORE_WAIT_ANY_BIT;
    waitInfo.semaphoreCount = static_cast<uint32_t>(vkSemaphoreHandles.size());
    waitInfo.pSemaphores = vkCastTypedHandlePtr(vkSemaphoreHandles.data());
    waitInfo.pValues = values.data();

    VkResult result = throwRetcodeErrors(vkiDevice.waitSemaphores(vkDeviceHandle, &waitInfo, timeout.nanoseconds));
    return result != VK_TIMEOUT;
}

void LogicalDevice::signalSemaphore(VkSemaphoreHandle vkSemaphoreHandle, uint64_t value) {
    VkSemaphoreSignalInfo signalInfo;
    signalInfo.sType = VK_STRUCTURE_TYPE_SEMAPHORE_SIGNAL_INFO;
    signalInfo.pNext = nullptr;
    signalInfo.semaphore = vkSemaphoreHandle;
    signalInfo.value = value;

    throwRetcodeErrors(vkiDevice.signalSemaphore(vkDeviceHandle, &signalInfo));
}

void LogicalDevice::queueSubmit(uint32_t queueIndex, const SubmitBatch& submitBatch) {
    ScratchVector<VkTimelineSemaphoreSubmitInfo> vkSemaphoreSubmitInfos;
    vkSemaphoreSubmitInfos.reserve(submitBatch.submitEntries.size());
    ScratchVector<VkSubmitInfo> vkSubmitInfos;
    vkSubmitInfos.reserve(submitBatch.submitEntries.size());

    for (const SubmitBatch::SubmitEntry& entry : submitBatch.submitEntries) {
        vkSemaphoreSubmitInfos.emplace_back();
        VkTimelineSemaphoreSubmitInfo& semaphoreSubmitInfo = vkSemaphoreSubmitInfos.back();

        semaphoreSubmitInfo.sType = VK_STRUCTURE_TYPE_TIMELINE_SEMAPHORE_SUBMIT_INFO;
        semaphoreSubmitInfo.pNext = nullptr;
        semaphoreSubmitInfo.waitSemaphoreValueCount = entry.waitSemaphoreCount;
        semaphoreSubmitInfo.pWaitSemaphoreValues = submitBatch.waitSemaphoreValues.data() + entry.waitSemaphoreOffset;
        semaphoreSubmitInfo.signalSemaphoreValueCount = entry.signalSemaphoreCount;
        semaphoreSubmitInfo.pSignalSemaphoreValues = submitBatch.signalSemaphoreValues.data() +
            entry.signalSemaphoreOffset;

        vkSubmitInfos.emplace_back();
        VkSubmitInfo& submitInfo = vkSubmitInfos.back();

        submitInfo.sType = VK_STRUCTURE_TYPE_SUBMIT_INFO;
        submitInfo.pNext = &semaphoreSubmitInfo;
        submitInfo.waitSemaphoreCount = entry.waitSemaphoreCount;
        submitInfo.pWaitSemaphores = vkCastTypedHandlePtr(
            submitBatch.vkWaitSemaphores.data() + entry.waitSemaphoreOffset);
        submitInfo.pWaitDstStageMask = submitBatch.vkWaitStageFlags.data() + entry.waitSemaphoreOffset;
        submitInfo.commandBufferCount = entry.commandBufferCount;
        submitInfo.pCommandBuffers = vkCastTypedHandlePtr(
            submitBatch.vkCommandBuffers.data() + entry.commandBufferOffset);
        submitInfo.signalSemaphoreCount = entry.signalSemaphoreCount;
        submitInfo.pSignalSemaphores = vkCastTypedHandlePtr(
            submitBatch.vkSignalSemaphores.data() + entry.signalSemaphoreOffset);
    }

    // Lock Vulkan queue, if shared with other Tephra queues
    TEPHRA_ASSERT(queueIndex != ~0);
    const QueueInfo& queueInfo = queueMap->getQueueInfos()[queueIndex];
    std::unique_lock<Mutex> lock;
    if (queueInfo.queueHandleMutex != nullptr)
        lock = std::unique_lock<Mutex>(*queueInfo.queueHandleMutex);

    throwRetcodeErrors(vkiDevice.queueSubmit(
        queueInfo.vkQueueHandle, static_cast<uint32_t>(vkSubmitInfos.size()), vkSubmitInfos.data(), VK_NULL_HANDLE));
}

VkQueryPoolHandle LogicalDevice::createQueryPool(
    VkQueryType queryType,
    VkQueryPipelineStatisticFlagBits pipelineStatistics,
    uint32_t queryCount) {
    VkQueryPoolCreateInfo createInfo;
    createInfo.sType = VK_STRUCTURE_TYPE_QUERY_POOL_CREATE_INFO;
    createInfo.pNext = nullptr;
    createInfo.flags = 0;
    createInfo.queryType = queryType;
    createInfo.queryCount = queryCount;
    createInfo.pipelineStatistics = pipelineStatistics;

    VkQueryPool vkQueryPoolHandle;
    throwRetcodeErrors(vkiDevice.createQueryPool(vkDeviceHandle, &createInfo, nullptr, &vkQueryPoolHandle));

    // We need to reset queries before using them for the first time
    vkiDevice.resetQueryPool(vkDeviceHandle, vkQueryPoolHandle, 0, queryCount);

    return VkQueryPoolHandle(vkQueryPoolHandle);
}

void LogicalDevice::destroyQueryPool(VkQueryPoolHandle vkQueryPoolHandle) noexcept {
    vkiDevice.destroyQueryPool(vkDeviceHandle, vkQueryPoolHandle, nullptr);
}

void LogicalDevice::getQueryResultsAndReset(
    VkQueryPoolHandle vkQueryPoolHandle,
    uint32_t firstQuery,
    uint32_t queryCount,
    ArrayView<uint64_t> data) {
    TEPHRA_ASSERT(queryCount == data.size());
    VkResult result = throwRetcodeErrors(vkiDevice.getQueryPoolResults(
        vkDeviceHandle,
        vkQueryPoolHandle,
        firstQuery,
        queryCount,
        sizeof(uint64_t) * data.size(),
        data.data(),
        sizeof(uint64_t),
        VK_QUERY_RESULT_64_BIT));
    TEPHRA_ASSERTD(result != VK_NOT_READY, "Queries are assumed to have finished!");

    vkiDevice.resetQueryPool(vkDeviceHandle, vkQueryPoolHandle, firstQuery, queryCount);
}

VkSwapchainHandleKHR LogicalDevice::createSwapchainKHR(
    const SwapchainSetup& setup,
    VkSwapchainHandleKHR vkOldSwapchainHandle,
    ScratchVector<VkImageHandle>* vkSwapchainImageHandles) {
    if (vkiDevice.createSwapchainKHR == nullptr) {
        throw UnsupportedOperationError(
            "Functionality of the KHR_Swapchain extension is being used, but its interface could not be loaded. Has it "
            "been enabled?");
    }

    // Cast the pre-transform. This is generally unsafe because we use an extra value, but
    // here we take care of it specially
    VkSurfaceTransformFlagBitsKHR vkSurfaceTransform;
    if (setup.preTransform == SurfaceTransform::UseCurrentTransform) {
        SurfaceCapabilities capabilities = physicalDevice->querySurfaceCapabilitiesKHR(setup.vkSurfaceHandle);
        vkSurfaceTransform = static_cast<VkSurfaceTransformFlagBitsKHR>(capabilities.currentTransform);
    } else {
        vkSurfaceTransform = static_cast<VkSurfaceTransformFlagBitsKHR>(setup.preTransform);
    }

    VkSwapchainCreateInfoKHR createInfo;
    createInfo.sType = VK_STRUCTURE_TYPE_SWAPCHAIN_CREATE_INFO_KHR;
    createInfo.pNext = setup.vkCreateInfoExtPtr;
    createInfo.flags = vkCastConvertibleEnumMask(setup.flags);
    createInfo.surface = setup.vkSurfaceHandle;
    createInfo.minImageCount = setup.minImageCount;
    createInfo.imageFormat = vkCastConvertibleEnum(setup.imageFormat);
    createInfo.imageColorSpace = VK_COLOR_SPACE_SRGB_NONLINEAR_KHR;
    createInfo.imageExtent = setup.imageExtent;
    createInfo.imageArrayLayers = setup.imageArrayLayerCount;
    createInfo.imageUsage = vkCastConvertibleEnumMask(setup.imageUsage);
    createInfo.imageSharingMode = VK_SHARING_MODE_EXCLUSIVE;
    createInfo.queueFamilyIndexCount = 0;
    createInfo.pQueueFamilyIndices = nullptr;
    createInfo.preTransform = vkSurfaceTransform;
    createInfo.compositeAlpha = vkCastConvertibleEnum(setup.compositeAlpha);
    createInfo.presentMode = vkCastConvertibleEnum(setup.presentMode);
    createInfo.clipped = setup.clipped;
    createInfo.oldSwapchain = vkOldSwapchainHandle;

    const void** nextExtPtr = &createInfo.pNext;

    // Add additional view compatible formats
    ScratchVector<VkFormat> compatibleFormats;
    VkImageFormatListCreateInfo formatListCreateInfo;
    if (!setup.imageCompatibleFormatsKHR.empty()) {
        compatibleFormats.reserve(setup.imageCompatibleFormatsKHR.size() + 1);

        bool hadImageFormat = false;
        for (Format format : setup.imageCompatibleFormatsKHR) {
            compatibleFormats.push_back(vkCastConvertibleEnum(format));
            if (format == setup.imageFormat)
                hadImageFormat = true;
        }

        // Make sure the image's own format is in the compatible list
        if (!hadImageFormat)
            compatibleFormats.push_back(createInfo.imageFormat);

        formatListCreateInfo.sType = VK_STRUCTURE_TYPE_IMAGE_FORMAT_LIST_CREATE_INFO;
        formatListCreateInfo.pNext = nullptr;
        formatListCreateInfo.viewFormatCount = static_cast<uint32_t>(compatibleFormats.size());
        formatListCreateInfo.pViewFormats = compatibleFormats.data();
        *nextExtPtr = &formatListCreateInfo;
        nextExtPtr = &formatListCreateInfo.pNext;
        createInfo.flags |= VK_SWAPCHAIN_CREATE_MUTABLE_FORMAT_BIT_KHR;
    }

    VkSwapchainKHR vkSwapchainHandle;
    throwRetcodeErrors(vkiDevice.createSwapchainKHR(vkDeviceHandle, &createInfo, nullptr, &vkSwapchainHandle));

    // Get swapchain image handles
    uint32_t count;
    throwRetcodeErrors(vkiDevice.getSwapchainImagesKHR(vkDeviceHandle, vkSwapchainHandle, &count, nullptr));
    vkSwapchainImageHandles->resize(count);
    throwRetcodeErrors(vkiDevice.getSwapchainImagesKHR(
        vkDeviceHandle, vkSwapchainHandle, &count, vkCastTypedHandlePtr(vkSwapchainImageHandles->data())));
    vkSwapchainImageHandles->resize(count);

    return VkSwapchainHandleKHR(vkSwapchainHandle);
}

void LogicalDevice::waitForDeviceIdle() const {
    throwRetcodeErrors(vkiDevice.deviceWaitIdle(vkDeviceHandle));
}

void LogicalDevice::destroySwapchainKHR(VkSwapchainHandleKHR vkSwapchainHandle) noexcept {
    vkiDevice.destroySwapchainKHR(vkDeviceHandle, vkSwapchainHandle, nullptr);
}

VkResult LogicalDevice::acquireNextImageKHR(
    VkSwapchainHandleKHR vkSwapchainHandle,
    Timeout timeout,
    VkSemaphoreHandle vkSemaphoreHandle,
    uint32_t* imageIndex) {
    return throwRetcodeErrors(vkiDevice.acquireNextImageKHR(
        vkDeviceHandle, vkSwapchainHandle, timeout.nanoseconds, vkSemaphoreHandle, VK_NULL_HANDLE, imageIndex));
}

void LogicalDevice::queuePresentKHR(
    uint32_t queueIndex,
    ArrayParameter<const VkSwapchainHandleKHR> vkSwapchainHandles,
    ArrayParameter<const uint32_t> swapchainImageIndices,
    ArrayParameter<const VkSemaphoreHandle> vkSemaphoreHandles,
    ArrayView<VkResult> vkResults) {
    TEPHRA_ASSERT(vkSwapchainHandles.size() == swapchainImageIndices.size());
    TEPHRA_ASSERT(vkSwapchainHandles.size() == vkResults.size());

    VkPresentInfoKHR presentInfo;
    presentInfo.sType = VK_STRUCTURE_TYPE_PRESENT_INFO_KHR;
    presentInfo.pNext = nullptr;
    presentInfo.waitSemaphoreCount = static_cast<uint32_t>(vkSemaphoreHandles.size());
    presentInfo.pWaitSemaphores = vkCastTypedHandlePtr(vkSemaphoreHandles.data());
    presentInfo.swapchainCount = static_cast<uint32_t>(vkSwapchainHandles.size());
    presentInfo.pSwapchains = vkCastTypedHandlePtr(vkSwapchainHandles.data());
    presentInfo.pImageIndices = swapchainImageIndices.data();
    presentInfo.pResults = vkResults.data();

    // Lock Vulkan queue, if shared with other Tephra queues
    TEPHRA_ASSERT(queueIndex != ~0);
    const QueueInfo& queueInfo = queueMap->getQueueInfos()[queueIndex];
    std::unique_lock<Mutex> lock;
    if (queueInfo.queueHandleMutex != nullptr)
        lock = std::unique_lock<Mutex>(*queueInfo.queueHandleMutex);

    throwRetcodeErrors(vkiDevice.queuePresentKHR(queueInfo.vkQueueHandle, &presentInfo));
}

VkAccelerationStructureHandleKHR LogicalDevice::createAccelerationStructureKHR(
    AccelerationStructureType type,
    const BufferView& buffer) {
    if (vkiDevice.createAccelerationStructureKHR == nullptr) {
        throw UnsupportedOperationError(
            "Functionality of the KHR_AccelerationStructure extension is being used, but its interface could not be "
            "loaded. Has it been enabled?");
    }

    VkAccelerationStructureCreateInfoKHR createInfo;
    createInfo.sType = VK_STRUCTURE_TYPE_ACCELERATION_STRUCTURE_CREATE_INFO_KHR;
    createInfo.pNext = nullptr;
    createInfo.createFlags = 0;
    createInfo.buffer = buffer.vkResolveBufferHandle(&createInfo.offset);
    createInfo.size = buffer.getSize();
    createInfo.type = vkCastConvertibleEnum(type);
    createInfo.deviceAddress = 0;

    VkAccelerationStructureKHR vkAccelerationHandle;
    throwRetcodeErrors(
        vkiDevice.createAccelerationStructureKHR(vkDeviceHandle, &createInfo, nullptr, &vkAccelerationHandle));
    return VkAccelerationStructureHandleKHR(vkAccelerationHandle);
}

void LogicalDevice::destroyAccelerationStructureKHR(
    VkAccelerationStructureHandleKHR vkAccelerationStructureHandle) noexcept {
    vkiDevice.destroyAccelerationStructureKHR(vkDeviceHandle, vkAccelerationStructureHandle, nullptr);
}

VkAccelerationStructureBuildSizesInfoKHR LogicalDevice::getAccelerationStructureBuildSizes(
    const VkAccelerationStructureBuildGeometryInfoKHR& vkBuildInfo,
    const uint32_t* pMaxPrimitiveCounts) {
    // Unlike other functions, it is more convenient to create the structure elsewhere, so here we just wrap
    // Our AS are always device-only
    VkAccelerationStructureBuildTypeKHR buildType = VK_ACCELERATION_STRUCTURE_BUILD_TYPE_DEVICE_KHR;

    VkAccelerationStructureBuildSizesInfoKHR sizeInfo;
    sizeInfo.sType = VK_STRUCTURE_TYPE_ACCELERATION_STRUCTURE_BUILD_SIZES_INFO_KHR;
    sizeInfo.pNext = nullptr;

    vkiDevice.getAccelerationStructureBuildSizesKHR(
        vkDeviceHandle, buildType, &vkBuildInfo, pMaxPrimitiveCounts, &sizeInfo);
    return sizeInfo;
}

DeviceAddress LogicalDevice::getAccelerationStructureDeviceAddress(
    VkAccelerationStructureHandleKHR vkAccelerationStructureHandle) const {
    VkAccelerationStructureDeviceAddressInfoKHR addressInfo;
    addressInfo.sType = VK_STRUCTURE_TYPE_ACCELERATION_STRUCTURE_DEVICE_ADDRESS_INFO_KHR;
    addressInfo.pNext = nullptr;
    addressInfo.accelerationStructure = vkAccelerationStructureHandle;

    return vkiDevice.getAccelerationStructureDeviceAddressKHR(vkDeviceHandle, &addressInfo);
}

LogicalDevice::~LogicalDevice() {
    if (!vkDeviceHandle.isNull()) {
        throwRetcodeErrors(vkiDevice.deviceWaitIdle(vkDeviceHandle));
        vkiDevice.destroyDevice(vkDeviceHandle, nullptr);
        vkDeviceHandle = {};
    }
}

}<|MERGE_RESOLUTION|>--- conflicted
+++ resolved
@@ -13,6 +13,7 @@
     ScratchVector<const char*>& vkExtensions) {
     // Add own required features - these are guaranteed to be supported
     auto& vk12Features = vkFeatureMap.get<VkPhysicalDeviceVulkan12Features>();
+    vk12Features.hostQueryReset = VK_TRUE;
     vk12Features.timelineSemaphore = VK_TRUE;
     auto& vk13Features = vkFeatureMap.get<VkPhysicalDeviceVulkan13Features>();
     vk13Features.dynamicRendering = VK_TRUE;
@@ -50,15 +51,8 @@
     if (setup.vkFeatureMap != nullptr)
         vkFeatureMap = *setup.vkFeatureMap;
 
-<<<<<<< HEAD
     ScratchVector<const char*> vkExtensions;
     vkExtensions.insert(vkExtensions.begin(), setup.extensions.begin(), setup.extensions.end());
-=======
-    // Add own required features - these are guaranteed to be supported
-    auto& vk12Features = vkFeatureMap.get<VkPhysicalDeviceVulkan12Features>();
-    vk12Features.hostQueryReset = VK_TRUE;
-    vk12Features.timelineSemaphore = VK_TRUE;
->>>>>>> 2fc10d89
     auto& vk13Features = vkFeatureMap.get<VkPhysicalDeviceVulkan13Features>();
     vk13Features.dynamicRendering = VK_TRUE;
 
