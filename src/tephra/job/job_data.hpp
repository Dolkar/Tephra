#pragma once

#include "accesses.hpp"
#include "local_acceleration_structures.hpp"
#include "local_buffers.hpp"
#include "local_images.hpp"
#include "local_descriptor_sets.hpp"
#include "compute_pass.hpp"
#include "render_pass.hpp"
#include "../device/query_manager.hpp"
#include "../utils/data_block_allocator.hpp"
#include "../common_impl.hpp"
#include <tephra/job.hpp>

namespace tp {

enum class JobCommandTypes {
    ExportBuffer,
    ExportImage,
    DiscardImageContents,
    FillBuffer,
    UpdateBuffer,
    CopyBuffer,
    CopyBufferToImage,
    CopyImageToBuffer,
    CopyImage,
    BlitImage,
    ClearImage,
    ResolveImage,
    ExecuteComputePass,
    ExecuteRenderPass,
    ImportExternalBuffer,
    ImportExternalImage,
    BeginDebugLabel,
    InsertDebugLabel,
    EndDebugLabel,
<<<<<<< HEAD
    BuildAccelerationStructures,
    CopyAccelerationStructure
=======
    WriteTimestamp,
>>>>>>> 2fc10d89
};

struct JobResourceStorage {
    JobLocalBuffers localBuffers;
    JobLocalImages localImages;
    JobLocalAccelerationStructures localAccelerationStructures;
    JobLocalDescriptorSets localDescriptorSets;
    std::vector<CommandPool*> commandPools;

    explicit JobResourceStorage(JobResourcePoolContainer* resourcePoolImpl);

    void clear();
};

struct JobRecordStorage {
    struct CommandMetadata {
        JobCommandTypes commandType;
        CommandMetadata* nextCommand;
    };

    struct ExportBufferData {
        StoredBufferView buffer;
        ResourceAccess access;
        uint32_t dstQueueFamilyIndex;

        ExportBufferData(const BufferView& buffer, ResourceAccess access, uint32_t dstQueueFamilyIndex)
            : buffer(buffer), access(access), dstQueueFamilyIndex(dstQueueFamilyIndex) {}
    };

    struct ExportImageData {
        StoredImageView image;
        ImageAccessRange range;
        ResourceAccess access;
        VkImageLayout vkImageLayout;
        uint32_t dstQueueFamilyIndex;

        ExportImageData(
            const ImageView& image,
            ImageAccessRange range,
            ResourceAccess access,
            VkImageLayout vkImageLayout,
            uint32_t dstQueueFamilyIndex)
            : image(image),
              range(range),
              access(access),
              vkImageLayout(vkImageLayout),
              dstQueueFamilyIndex(dstQueueFamilyIndex) {}
    };

    struct DiscardImageContentsData {
        StoredImageView image;
        ImageAccessRange range;

        explicit DiscardImageContentsData(const ImageView& image, ImageAccessRange range)
            : image(image), range(range) {}
    };

    struct FillBufferData {
        StoredBufferView dstBuffer;
        uint32_t value;

        FillBufferData(const BufferView& dstBuffer, uint32_t value) : dstBuffer(dstBuffer), value(value) {}
    };

    struct UpdateBufferData {
        StoredBufferView dstBuffer;
        ArrayView<const std::byte> data;

        UpdateBufferData(const BufferView& dstBuffer, ArrayView<const std::byte> data)
            : dstBuffer(dstBuffer), data(data) {}
    };

    struct CopyBufferData {
        StoredBufferView srcBuffer;
        StoredBufferView dstBuffer;
        ArrayView<BufferCopyRegion> copyRegions;

        CopyBufferData(const BufferView& srcBuffer, const BufferView& dstBuffer, ArrayView<BufferCopyRegion> copyRegions)
            : srcBuffer(srcBuffer), dstBuffer(dstBuffer), copyRegions(copyRegions) {}
    };

    struct CopyImageData {
        StoredImageView srcImage;
        StoredImageView dstImage;
        ArrayView<ImageCopyRegion> copyRegions;

        CopyImageData(const ImageView& srcImage, const ImageView& dstImage, ArrayView<ImageCopyRegion> copyRegions)
            : srcImage(srcImage), dstImage(dstImage), copyRegions(copyRegions) {}
    };

    struct CopyBufferImageData {
        StoredBufferView buffer;
        StoredImageView image;
        ArrayView<BufferImageCopyRegion> copyRegions;

        CopyBufferImageData(
            const BufferView& buffer,
            const ImageView& image,
            ArrayView<BufferImageCopyRegion> copyRegions)
            : buffer(buffer), image(image), copyRegions(copyRegions) {}
    };

    struct BlitImageData {
        StoredImageView srcImage;
        StoredImageView dstImage;
        ArrayView<ImageBlitRegion> blitRegions;
        Filter filter;

        BlitImageData(
            const ImageView& srcImage,
            const ImageView& dstImage,
            ArrayView<ImageBlitRegion> blitRegions,
            Filter filter)
            : srcImage(srcImage), dstImage(dstImage), blitRegions(blitRegions), filter(filter) {}
    };

    struct ClearImageData {
        StoredImageView dstImage;
        ClearValue value;
        ArrayView<ImageSubresourceRange> ranges;

        ClearImageData(const ImageView& dstImage, ClearValue value, ArrayView<ImageSubresourceRange> ranges)
            : dstImage(dstImage), value(std::move(value)), ranges(ranges) {}
    };

    struct ExecuteComputePassData {
        ComputePass* pass;

        explicit ExecuteComputePassData(ComputePass* pass) : pass(pass) {}
    };

    struct ExecuteRenderPassData {
        RenderPass* pass;

        explicit ExecuteRenderPassData(RenderPass* pass) : pass(pass) {}
    };

    struct ImportExternalBufferData {
        StoredBufferView buffer;
        ResourceAccess access;

        ImportExternalBufferData(const BufferView& buffer, ResourceAccess access) : buffer(buffer), access(access) {}
    };

    struct ImportExternalImageData {
        StoredImageView image;
        ImageAccessRange range;
        ResourceAccess access;
        VkImageLayout vkImageLayout;

        ImportExternalImageData(
            const ImageView& image,
            ImageAccessRange range,
            ResourceAccess access,
            VkImageLayout vkImageLayout)
            : image(image), range(range), access(access), vkImageLayout(vkImageLayout) {}
    };

    struct DebugLabelData {
        std::string name;
        float color[4];

        DebugLabelData(const char* labelName, ArrayParameter<const float> labelColor = {})
            : name(labelName ? labelName : std::string()) {
            if (labelColor.size() >= 4)
                memcpy(color, labelColor.data(), sizeof(float) * 4);
            else
                memset(color, 0, sizeof(float) * 4);
        }
    };

<<<<<<< HEAD
    struct BuildAccelerationStructuresData {
        struct SingleBuild {
            AccelerationStructureBuilder* builder;
            StoredAccelerationStructureBuildInfo buildInfo;
            StoredBufferView scratchBuffer;

            SingleBuild(
                AccelerationStructureBuilder* builder,
                StoredAccelerationStructureBuildInfo buildInfo,
                StoredBufferView scratchBuffer)
                : builder(builder), buildInfo(buildInfo), scratchBuffer(scratchBuffer) {}
        };

        ArrayView<SingleBuild> builds;

        BuildAccelerationStructuresData(ArrayView<SingleBuild> builds) : builds(builds) {}
    };

    struct CopyAccelerationStructureData {
        StoredAccelerationStructureView srcView;
        StoredAccelerationStructureView dstView;

        CopyAccelerationStructureData(const AccelerationStructureView& srcView, const AccelerationStructureView& dstView)
            : srcView(srcView), dstView(dstView) {}
=======
    struct WriteTimestampData {
        QueryHandle query;
        PipelineStage stage;

        WriteTimestampData(const QueryHandle& query, PipelineStage stage) : query(query), stage(stage) {}
>>>>>>> 2fc10d89
    };

    void clear();

    uint64_t commandCount = 0;
    DataBlockAllocator<> cmdBuffer;
    CommandMetadata* firstCommandPtr = nullptr;
    CommandMetadata* lastCommandPtr = nullptr;

    std::size_t computePassCount = 0;
    std::deque<ComputePass> computePassStorage;
    std::size_t renderPassCount = 0;
    std::deque<RenderPass> renderPassStorage;
    // TODO: We need to extend the lifetime of AS builders used in this job, but DataBlockAllocator currently
    // doesn't call destructors of the type-erased blocks
    std::vector<std::shared_ptr<AccelerationStructureBuilder>> usedASBuilders;
};

struct JobSemaphoreStorage {
    std::vector<JobSemaphore> jobWaits;
    JobSemaphore jobSignal;
    std::vector<ExternalSemaphore> externalWaits;
    std::vector<ExternalSemaphore> externalSignals;

    void insertWaits(
        ArrayParameter<const JobSemaphore> newJobWaits,
        ArrayParameter<const ExternalSemaphore> newExternalWaits) {
        jobWaits.insert(jobWaits.end(), newJobWaits.begin(), newJobWaits.end());
        externalWaits.insert(externalWaits.end(), newExternalWaits.begin(), newExternalWaits.end());
    }

    void clear();
};

class JobResourcePoolContainer;

struct JobData {
    JobData(JobResourcePoolContainer* resourcePoolImpl);

    void clear();

    JobResourcePoolContainer* resourcePoolImpl;

    uint64_t jobIdInPool;
    JobFlagMask flags;
    JobRecordStorage record;
    JobResourceStorage resources;
    JobSemaphoreStorage semaphores;
};

}<|MERGE_RESOLUTION|>--- conflicted
+++ resolved
@@ -34,12 +34,9 @@
     BeginDebugLabel,
     InsertDebugLabel,
     EndDebugLabel,
-<<<<<<< HEAD
+    WriteTimestamp,
     BuildAccelerationStructures,
     CopyAccelerationStructure
-=======
-    WriteTimestamp,
->>>>>>> 2fc10d89
 };
 
 struct JobResourceStorage {
@@ -211,7 +208,13 @@
         }
     };
 
-<<<<<<< HEAD
+    struct WriteTimestampData {
+        QueryHandle query;
+        PipelineStage stage;
+
+        WriteTimestampData(const QueryHandle& query, PipelineStage stage) : query(query), stage(stage) {}
+    };
+
     struct BuildAccelerationStructuresData {
         struct SingleBuild {
             AccelerationStructureBuilder* builder;
@@ -236,13 +239,6 @@
 
         CopyAccelerationStructureData(const AccelerationStructureView& srcView, const AccelerationStructureView& dstView)
             : srcView(srcView), dstView(dstView) {}
-=======
-    struct WriteTimestampData {
-        QueryHandle query;
-        PipelineStage stage;
-
-        WriteTimestampData(const QueryHandle& query, PipelineStage stage) : query(query), stage(stage) {}
->>>>>>> 2fc10d89
     };
 
     void clear();
