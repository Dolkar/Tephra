/** @page changelog Changelog

@brief The history of changes of Tephra in the main branch is described here. Early development versions (0.x) have
breaking changes in minor version increments. Once stable (1.x & onward), breaking changes will happen only on major
version increments.

@tableofcontents

<<<<<<< HEAD
=======
@section v0-4-1 In-dev version 0.4.1
Released 2024-05-20
- Added support for passing additional Vulkan extension structures to tp::RenderPassSetup. This needed to be more
  than a simple `pNext` pointer, since it needs to be stored internally. Instead, a variant of tp::VkStructureMap
  was introduced for this purpose: tp::VkRenderingInfoExtMap.
- Properly identifying atomic accesses as combined read/write operations.
- Improved buffer memory reuse when using the tp::JobResourcePoolFlag::DisableSuballocation flag.
- Fixed rare threading issue in assigning pending timeline values to jobs.
- Removed VulkanHeaderPath.props from the VS solution as it wasn't really needed.
- Fixed compilation issues on recent versions of GCC and Clang compilers

>>>>>>> 6ea01bfe
@section v0-4-0 In-dev version 0.4.0
Released 2024-01-21
- Improved resource view implementation and added internal guarantees of safe usage of resources even after their
  the user has destroyed them.
- Added support for the CMake build system and fixed compilation issues on Linux.
- Included cube demo data and helpers, rather than pulling the files from the Vulkan SDK.

@subsection v0-4-0-breaking Breaking changes
@m_class{m-note m-warning}

@parblock
- Changed Vulkan function pointer types from void* to PFN_vkVoidFunction
@endparblock

@section v0-3-0 In-dev version 0.3.0
Released 2023-11-17
- This version cleans up some mistakes in the interface. Nothing too exciting.
- Added tp::HostMappedMemory::getArrayView methods for easier interpretation of mapped memory as an array.
- Added a new "Streaming compute test" that shows off and validates streaming data to the gpu, processing it there
  and then streaming it back.

@subsection v0-3-0-breaking Breaking changes
@m_class{m-note m-warning}

@parblock
- Most methods of tp::GraphicsPipelineSetup had their first default parameter removed. This was to avoid confusing
  calls like `pipeline.setMultisampling()` actually disabling multisampling.
- tp::OverallocationBehavior `growFactor` now more intuitively relates to how much the pool will grow after an
  allocation. For example `growFactor = 2.0` will try to at least double the size of the pool. Before this change
  to get the same behavior you needed a `growFactor` of 1.0.
- Template parameter of tp::HostMappedMemory::getPtr now accepts a type of the pointed-to element, rather than the
  type of the pointer itself. I feel like this is less surprising and consistent with the new
  tp::HostMappedMemory::getArrayView methods.
@endparblock

@section v0-2-1 In-dev version 0.2.1
Released 2023-11-08
- Added optional parameters to tp::Device::submitQueuedJobs to allow inserting additional wait operations that will
  be done before any of the enqueued jobs will be executed on the device. This allows for waiting on workloads that
  may be determined to be needed during the recording phase of a job, after it has already been enqueued.
- Removed the requirement to finish recording of all tp::RenderList and tp::ComputeList in a render or compute pass,
  respectively.

@section v0-2-0 In-dev version 0.2.0
Released 2023-10-25
- Switched to using Vulkan's [dynamic rendering](https://registry.khronos.org/vulkan/specs/1.3-extensions/man/html/VK_KHR_dynamic_rendering.html)
  feature, replacing Vulkan render passes. Tephra's render passes remain as a concept, but received a significant
  change and are closer to Tephra's compute passes now.
- Introduced multi-view rendering functionality as a part of this switch.
- Added tp::ColorAttachment, tp::DepthStencilAttachment and tp::ResolveMode.
- Added tp::GraphicsPipelineSetup::setDepthStencilAttachment, tp::GraphicsPipelineSetup::setColorAttachments
  and tp::GraphicsPipelineSetup::setMultiViewMask.

@subsection v0-2-0-breaking Breaking changes
@m_class{m-note m-warning}

@parblock
- Bumped up the minimum required Vulkan API version to 1.3
- Removed tp::AttachmentBindPoint, tp::AttachmentBinding, tp::SubpassDependency, tp::SubpassLayout,
  tp::AttachmentDescription, tp::AttachmentBindPointType, tp::RenderPassLayout and tp::RenderPassAttachment.
- Removed tp::MultisampleLevel::Undefined and tp::DescriptorType::InputAttachment enum values.
- Removed tp::Device::createRenderPassLayout.
- Removed tp::GraphicsPipelineSetup::setRenderPassLayout.
- Changed tp::GraphicsPipelineSetup constructor parameters. It no longer accepts a render pass layout and subpass
  index.
- Removed tp::RenderPassSetup structure's layout and attachments fields. Added depthStencilAttachment,
  colorAttachments and viewMask fields instead. Changed the structure's constructors accordingly.
- Changed tp::Job::cmdExecuteRenderPass parameters. It now accepts a single recording variant instead of one
  per subpass.
@endparblock

@section v0-1-1 In-dev version 0.1.1
Released 2023-10-23
- Allowed limited asynchronous enqueue and submit to the same device queue.
    - Added `lastJobToSubmit` parameter to tp::Device::submitQueuedJobs to be able to specify a partial submit operation.
- Fixed several bugs in the job-local image allocator.
    - Unused images now don't get allocated at all.

@section v0-1-0 In-dev version 0.1.0
Released 2023-07-15
- Initial release on GitHub.

**/<|MERGE_RESOLUTION|>--- conflicted
+++ resolved
@@ -6,8 +6,6 @@
 
 @tableofcontents
 
-<<<<<<< HEAD
-=======
 @section v0-4-1 In-dev version 0.4.1
 Released 2024-05-20
 - Added support for passing additional Vulkan extension structures to tp::RenderPassSetup. This needed to be more
@@ -19,7 +17,6 @@
 - Removed VulkanHeaderPath.props from the VS solution as it wasn't really needed.
 - Fixed compilation issues on recent versions of GCC and Clang compilers
 
->>>>>>> 6ea01bfe
 @section v0-4-0 In-dev version 0.4.0
 Released 2024-01-21
 - Improved resource view implementation and added internal guarantees of safe usage of resources even after their
